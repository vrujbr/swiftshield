<img src="http://i.imgur.com/0ksj7Gh.png" alt="SwiftShield logo" height="140" >
# Swift Obfuscator

[![GitHub release](https://img.shields.io/github/tag/rockbruno/swiftshield.svg)](https://github.com/rockbruno/swiftshield/releases)
[![GitHub license](https://img.shields.io/badge/license-MIT-lightgrey.svg)](https://raw.githubusercontent.com/rockbruno/swiftshield/master/LICENSE)

SwiftShield is a tool that uses SourceKit to generate irreversible, encrypted names for your Swift project's classes, structs and protocols (including your Pods and Storyboards) in order to protect your app from tools that reverse engineer iOS apps, like class-dump and Cycript.
For example, after running SwiftShield, the following class:
```swift
class EncryptedVideoPlayer: DecryptionProtocol {
  func start() {
    let vc = ImportantDecryptingController()
    vc.start()
  }
}
```
becomes:
```swift
class djjck3KDxjs04tgbvb: djdj3ocnC38nid {
  func start() {
    let vc = aAAAa2nc0dfmDssf()
    vc.start()
  }
}
```

While Automatic mode is restricted to classes, structs and protocols, you can use SwiftShield's manual mode to obfuscate virtually anything via tags: (in this case, `"Shielded"`)

```swift
class ShieldedSubscription: ShieldedAuthenticator {
  var shieldedIsSubscribed: Bool {
    let shieldedSubscription = shieldedGetSubscription()
    return shieldedSubscription.shieldedIsExpired() == false
  }
}
```
creating:
```swift
class fj39jdnconxos: mxov9h3hfVjb {
  var fvhvcx9nvn4b: Bool {
    let dj09d9cjx89cx = vxcvocxnmoicxvnv903()
    return dj09d9cjx89cx.kdbxiudn38bg8v() == false
  }
}
```


## How do I deal with crash logs / Analytics if my project uses SwiftShield?

After succesfully encrypting your project, SwiftShield generates a `conversionMap.txt` file with all the changes it made to your project, allowing you to pinpoint what an encrypted object really is.
````
//
//  SwiftShield
//  Conversion Map
//

Data:

ViewController ===> YytSIcFnBAqTAyR
AppDelegate ===> uJXJkhVbwdQGNhh
SuperImportantClassThatShouldBeHidden ===> GDqKGsHjJsWQzdq
````


## Requirements

1. Xcode command-line tools
2. No logic based on class names, like loading `MyClass.xib` because `String(describing: type(of:self))` is `'MyClass'`.
3. Xcode 8.1+ (untested on other versions, but could work)
Automatic mode:
1. Swift 3.0 (untested on other versions, but could work)
2. No Objective-C classes that call Swift methods (untested, but could work. Swift classes that call Objective-C methods are fine)
Manual mode:
1. Make sure your tags aren't used on things that are not supposed to be obfuscated, like a hardcoded string.


## Installation

**Warning:** SwiftShield **irreversibly overwrites** all of your .swift files. Ideally, you should have it run only on your CI server, and on release builds.

Download the [latest release](https://github.com/rockbruno/swiftshield/releases) from this repository and [click here](https://github.com/rockbruno/swiftshield/blob/sourcekit/USAGE.md) to see how to setup SwiftShield.


## Next steps

1. Fix SourceKit's exceptions
2. Module names
3. Method names


<<<<<<< HEAD
## License

SwiftShield is released under the MIT license. See LICENSE for details.
=======
To obfuscate files in a single go, SwiftShield needs to manually run and parse Apple's SourceKit. This is being done in the `sourcekit` branch, but unfortunately, SourceKit isn't perfect. For example, it currently can't detect classes inside generic constraints, like Array<MyClass>.
>>>>>>> 51d570b0


## Thanks

Thanks to John Holdsworth from [Refactorator](https://github.com/johnno1962/Refactorator) for `SourceKit.swift`.<|MERGE_RESOLUTION|>--- conflicted
+++ resolved
@@ -85,16 +85,12 @@
 
 1. Fix SourceKit's exceptions
 2. Module names
-3. Method names
+3. Method names (For automatic mode)
 
 
-<<<<<<< HEAD
 ## License
 
 SwiftShield is released under the MIT license. See LICENSE for details.
-=======
-To obfuscate files in a single go, SwiftShield needs to manually run and parse Apple's SourceKit. This is being done in the `sourcekit` branch, but unfortunately, SourceKit isn't perfect. For example, it currently can't detect classes inside generic constraints, like Array<MyClass>.
->>>>>>> 51d570b0
 
 
 ## Thanks
